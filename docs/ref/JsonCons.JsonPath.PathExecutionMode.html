﻿<!DOCTYPE html>
<!--[if IE]><![endif]-->
<html>
  
  <head>
    <meta charset="utf-8">
    <meta http-equiv="X-UA-Compatible" content="IE=edge,chrome=1">
    <title>Enum PathExecutionMode
   </title>
    <meta name="viewport" content="width=device-width">
    <meta name="title" content="Enum PathExecutionMode
   ">
    <meta name="generator" content="docfx 2.58.0.0">
    
    <link rel="shortcut icon" href="../favicon.ico">
    <link rel="stylesheet" href="../styles/docfx.vendor.css">
    <link rel="stylesheet" href="../styles/docfx.css">
    <link rel="stylesheet" href="../styles/main.css">
    <meta property="docfx:navrel" content="../toc.html">
    <meta property="docfx:tocrel" content="toc.html">
    
    
    
  </head>
  <body data-spy="scroll" data-target="#affix" data-offset="120">
    <div id="wrapper">
      <header>
        
        <nav id="autocollapse" class="navbar navbar-inverse ng-scope" role="navigation">
          <div class="container">
            <div class="navbar-header">
              <button type="button" class="navbar-toggle" data-toggle="collapse" data-target="#navbar">
                <span class="sr-only">Toggle navigation</span>
                <span class="icon-bar"></span>
                <span class="icon-bar"></span>
                <span class="icon-bar"></span>
              </button>
              
              <a class="navbar-brand" href="../index.html">
                <img id="logo" class="svg" src="../logo.svg" alt="">
              </a>
            </div>
            <div class="collapse navbar-collapse" id="navbar">
              <form class="navbar-form navbar-right" role="search" id="search">
                <div class="form-group">
                  <input type="text" class="form-control" id="search-query" placeholder="Search" autocomplete="off">
                </div>
              </form>
            </div>
          </div>
        </nav>
        
        <div class="subnav navbar navbar-default">
          <div class="container hide-when-search" id="breadcrumb">
            <ul class="breadcrumb">
              <li></li>
            </ul>
          </div>
        </div>
      </header>
      <div role="main" class="container body-content hide-when-search">
        
        <div class="sidenav hide-when-search">
          <a class="btn toc-toggle collapse" data-toggle="collapse" href="#sidetoggle" aria-expanded="false" aria-controls="sidetoggle">Show / Hide Table of Contents</a>
          <div class="sidetoggle collapse" id="sidetoggle">
            <div id="sidetoc"></div>
          </div>
        </div>
        <div class="article row grid-right">
          <div class="col-md-10">
            <article class="content wrap" id="_content" data-uid="JsonCons.JsonPath.PathExecutionMode">
  
  
  <h1 id="JsonCons_JsonPath_PathExecutionMode" data-uid="JsonCons.JsonPath.PathExecutionMode" class="text-break">Enum PathExecutionMode
  </h1>
  <div class="markdown level0 summary"><p>Defines the options for executing selectors</p>
</div>
  <div class="markdown level0 conceptual"></div>
  <h6><strong>Namespace</strong>: <a class="xref" href="JsonCons.JsonPath.html">JsonCons.JsonPath</a></h6>
  <h6><strong>Assembly</strong>: JsonCons.JsonPath.dll</h6>
  <h5 id="JsonCons_JsonPath_PathExecutionMode_syntax">Syntax</h5>
  <div class="codewrapper">
    <pre><code class="lang-csharp hljs">public enum PathExecutionMode</code></pre>
  </div>
  <h3 id="fields">Fields
  </h3>
  <table class="table table-bordered table-striped table-condensed">
    <thead>
      <tr>
        <th>Name</th>
        <th>Description</th>
      </tr>
    <thead>
    <tbody>
      <tr>
        <td id="JsonCons_JsonPath_PathExecutionMode_Parallel">Parallel</td>
        <td><p>Parallelizes execution of individual selectors in unions.</p>
</td>
      </tr>
      <tr>
        <td id="JsonCons_JsonPath_PathExecutionMode_Sequential">Sequential</td>
        <td><p>Executes selectors sequentially.</p>
</td>
      </tr>
    </tbody>
  </thead></thead></table>
</article>
          </div>
          
          <div class="hidden-sm col-md-2" role="complementary">
            <div class="sideaffix">
              <div class="contribution">
                <ul class="nav">
                  <li>
<<<<<<< HEAD
                    <a href="https://github.com/danielaparker/JsonCons.Net/new/JsonSchema/apiSpec/new?filename=JsonCons_JsonPath_PathExecutionMode.md&amp;value=---%0Auid%3A%20JsonCons.JsonPath.PathExecutionMode%0Asummary%3A%20'*You%20can%20override%20summary%20for%20the%20API%20here%20using%20*MARKDOWN*%20syntax'%0A---%0A%0A*Please%20type%20below%20more%20information%20about%20this%20API%3A*%0A%0A" class="contribution-link">Improve this Doc</a>
                  </li>
                  <li>
                    <a href="https://github.com/danielaparker/JsonCons.Net/blob/JsonSchema/src/JsonCons.JsonPath/JsonSelector.cs/#L44" class="contribution-link">View Source</a>
=======
                    <a href="https://github.com/danielaparker/JsonCons.Net/new/jmespath/apiSpec/new?filename=JsonCons_JsonPath_PathExecutionMode.md&amp;value=---%0Auid%3A%20JsonCons.JsonPath.PathExecutionMode%0Asummary%3A%20'*You%20can%20override%20summary%20for%20the%20API%20here%20using%20*MARKDOWN*%20syntax'%0A---%0A%0A*Please%20type%20below%20more%20information%20about%20this%20API%3A*%0A%0A" class="contribution-link">Improve this Doc</a>
                  </li>
                  <li>
                    <a href="https://github.com/danielaparker/JsonCons.Net/blob/jmespath/src/JsonCons.JsonPath/JsonSelector.cs/#L44" class="contribution-link">View Source</a>
>>>>>>> 07450011
                  </li>
                </ul>
              </div>
              <nav class="bs-docs-sidebar hidden-print hidden-xs hidden-sm affix" id="affix">
                <h5>In This Article</h5>
                <div></div>
              </nav>
            </div>
          </div>
        </div>
      </div>
      
      <footer>
        <div class="grad-bottom"></div>
        <div class="footer">
          <div class="container">
            <span class="pull-right">
              <a href="#top">Back to top</a>
            </span>
            
            <span>Generated by <strong>DocFX</strong></span>
          </div>
        </div>
      </footer>
    </div>
    
    <script type="text/javascript" src="../styles/docfx.vendor.js"></script>
    <script type="text/javascript" src="../styles/docfx.js"></script>
    <script type="text/javascript" src="../styles/main.js"></script>
  </body>
</html><|MERGE_RESOLUTION|>--- conflicted
+++ resolved
@@ -112,17 +112,10 @@
               <div class="contribution">
                 <ul class="nav">
                   <li>
-<<<<<<< HEAD
-                    <a href="https://github.com/danielaparker/JsonCons.Net/new/JsonSchema/apiSpec/new?filename=JsonCons_JsonPath_PathExecutionMode.md&amp;value=---%0Auid%3A%20JsonCons.JsonPath.PathExecutionMode%0Asummary%3A%20'*You%20can%20override%20summary%20for%20the%20API%20here%20using%20*MARKDOWN*%20syntax'%0A---%0A%0A*Please%20type%20below%20more%20information%20about%20this%20API%3A*%0A%0A" class="contribution-link">Improve this Doc</a>
-                  </li>
-                  <li>
-                    <a href="https://github.com/danielaparker/JsonCons.Net/blob/JsonSchema/src/JsonCons.JsonPath/JsonSelector.cs/#L44" class="contribution-link">View Source</a>
-=======
                     <a href="https://github.com/danielaparker/JsonCons.Net/new/jmespath/apiSpec/new?filename=JsonCons_JsonPath_PathExecutionMode.md&amp;value=---%0Auid%3A%20JsonCons.JsonPath.PathExecutionMode%0Asummary%3A%20'*You%20can%20override%20summary%20for%20the%20API%20here%20using%20*MARKDOWN*%20syntax'%0A---%0A%0A*Please%20type%20below%20more%20information%20about%20this%20API%3A*%0A%0A" class="contribution-link">Improve this Doc</a>
                   </li>
                   <li>
                     <a href="https://github.com/danielaparker/JsonCons.Net/blob/jmespath/src/JsonCons.JsonPath/JsonSelector.cs/#L44" class="contribution-link">View Source</a>
->>>>>>> 07450011
                   </li>
                 </ul>
               </div>
