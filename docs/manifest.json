{
  "homepages": [],
  "source_base_path": "C:/Users/danie/source/repos/Jsoncons.Net/doc_source",
  "xrefmap": "xrefmap.yml",
  "files": [
    {
      "type": "Conceptual",
      "source_relative_path": "articles/JsonPath/JsonConsJsonPath.md",
      "output": {
        ".html": {
          "relative_path": "articles/JsonPath/JsonConsJsonPath.html",
          "hash": "r+rJi/HEdAoDUnDMJbW6qQ9DeV9Q5pXizhnHTAEKJnI="
        }
      },
      "is_incremental": false,
      "version": ""
    },
    {
      "type": "Conceptual",
      "source_relative_path": "articles/JsonPath/Operands.md",
      "output": {
        ".html": {
          "relative_path": "articles/JsonPath/Operands.html",
          "hash": "Ss+KNoaBH2e2Pq3xjSUD5AKQjJ6ql0uFjnSohq76/7U="
        }
      },
      "is_incremental": false,
      "version": ""
    },
    {
      "type": "Conceptual",
      "source_relative_path": "articles/JsonPath/Selectors.md",
      "output": {
        ".html": {
          "relative_path": "articles/JsonPath/Selectors.html",
          "hash": "BYPHJbrfg3FQMaVf2vI/lnTqv8MEnL8CBTpYm3PwhzU="
        }
      },
      "is_incremental": false,
      "version": ""
    },
    {
      "type": "Conceptual",
      "source_relative_path": "articles/JsonPath/Specification.md",
      "output": {
        ".html": {
          "relative_path": "articles/JsonPath/Specification.html",
          "hash": "YCBCwWmEx/VvCnBHTvLol2xX6g6ze9juRffSDndmM0U="
        }
      },
      "is_incremental": false,
      "version": ""
    },
    {
      "type": "Conceptual",
      "source_relative_path": "articles/JsonPath/TrueAndFalseValues.md",
      "output": {
        ".html": {
          "relative_path": "articles/JsonPath/TrueAndFalseValues.html",
          "hash": "SjAR5+hGYg5QWwjh1DSewUATyxOHzMhzAvM0mLxx5SU="
        }
      },
      "is_incremental": false,
      "version": ""
    },
    {
      "type": "Conceptual",
      "source_relative_path": "articles/JsonPath/functions/abs.md",
      "output": {
        ".html": {
          "relative_path": "articles/JsonPath/functions/abs.html",
          "hash": "3MuaDHY7XlQ0C21MgxOcZyvW62y7AYXqW1OwAe83R1k="
        }
      },
      "is_incremental": false,
      "version": ""
    },
    {
      "type": "Conceptual",
      "source_relative_path": "articles/JsonPath/functions/avg.md",
      "output": {
        ".html": {
          "relative_path": "articles/JsonPath/functions/avg.html",
          "hash": "UaT8iHC/1EsPDF+1tVf80tOdlegMDuF/1MDs8dVRth4="
        }
      },
      "is_incremental": false,
      "version": ""
    },
    {
      "type": "Conceptual",
      "source_relative_path": "articles/JsonPath/functions/ceil.md",
      "output": {
        ".html": {
          "relative_path": "articles/JsonPath/functions/ceil.html",
          "hash": "C8QseD4wp6zMYm6H2q7jx4MK6Gq0T8ML4CrHWt/CzL0="
        }
      },
      "is_incremental": false,
      "version": ""
    },
    {
      "type": "Conceptual",
      "source_relative_path": "articles/JsonPath/functions/contains.md",
      "output": {
        ".html": {
          "relative_path": "articles/JsonPath/functions/contains.html",
          "hash": "0NRPgisLUotEmzPETKNRNNSqL72GvSQgwaovKqQiRHY="
        }
      },
      "is_incremental": false,
      "version": ""
    },
    {
      "type": "Conceptual",
      "source_relative_path": "articles/JsonPath/functions/ends_with.md",
      "output": {
        ".html": {
          "relative_path": "articles/JsonPath/functions/ends_with.html",
          "hash": "fyqNRb6SSEwJF2QlPQMasJk4h7XG3EkDNmzLgXhD8/Y="
        }
      },
      "is_incremental": false,
      "version": ""
    },
    {
      "type": "Conceptual",
      "source_relative_path": "articles/JsonPath/functions/floor.md",
      "output": {
        ".html": {
          "relative_path": "articles/JsonPath/functions/floor.html",
          "hash": "DTfLI4zO4dDlpTPEzO8reiCCtW6/YbXrDoaPGkkLrw8="
        }
      },
      "is_incremental": false,
      "version": ""
    },
    {
      "type": "Conceptual",
      "source_relative_path": "articles/JsonPath/functions/keys.md",
      "output": {
        ".html": {
          "relative_path": "articles/JsonPath/functions/keys.html",
          "hash": "CrmJ5QsdubOAoAncQ5bOK6k80MGJbMBy/HSfcEP5Nuk="
        }
      },
      "is_incremental": false,
      "version": ""
    },
    {
      "type": "Conceptual",
      "source_relative_path": "articles/JsonPath/functions/length.md",
      "output": {
        ".html": {
          "relative_path": "articles/JsonPath/functions/length.html",
          "hash": "g4vT6Y0DUp0yFkAzSC5uEEJq88WlW74cPAdwSLzxVbU="
        }
      },
      "is_incremental": false,
      "version": ""
    },
    {
      "type": "Conceptual",
      "source_relative_path": "articles/JsonPath/functions/max.md",
      "output": {
        ".html": {
          "relative_path": "articles/JsonPath/functions/max.html",
          "hash": "JQQfF73QnzAoVSqIhzjHNYJQTFKbq/3HQlZwi6s8Xdo="
        }
      },
      "is_incremental": false,
      "version": ""
    },
    {
      "type": "Conceptual",
      "source_relative_path": "articles/JsonPath/functions/min.md",
      "output": {
        ".html": {
          "relative_path": "articles/JsonPath/functions/min.html",
          "hash": "cKRO0H1E0H3wg8Vyc+TMefnpeNhuEBxryWAi4w5KhGI="
        }
      },
      "is_incremental": false,
      "version": ""
    },
    {
      "type": "Conceptual",
      "source_relative_path": "articles/JsonPath/functions/prod.md",
      "output": {
        ".html": {
          "relative_path": "articles/JsonPath/functions/prod.html",
          "hash": "P3pax4guvihe4MfEqm6jRVxHJihnulg0pPFIaW0DEbw="
        }
      },
      "is_incremental": false,
      "version": ""
    },
    {
      "type": "Conceptual",
      "source_relative_path": "articles/JsonPath/functions/starts_with.md",
      "output": {
        ".html": {
          "relative_path": "articles/JsonPath/functions/starts_with.html",
          "hash": "vX0Ju1TSRKFwYdtrT+1m4d7eQ7jKobRnuBAgIPi11yQ="
        }
      },
      "is_incremental": false,
      "version": ""
    },
    {
      "type": "Conceptual",
      "source_relative_path": "articles/JsonPath/functions/sum.md",
      "output": {
        ".html": {
          "relative_path": "articles/JsonPath/functions/sum.html",
          "hash": "QsrIviEzdsJsQae69nLlE9nGiessuqIMJ8bs/lCDDuY="
        }
      },
      "is_incremental": false,
      "version": ""
    },
    {
      "type": "Conceptual",
      "source_relative_path": "articles/JsonPath/functions/to_number.md",
      "output": {
        ".html": {
          "relative_path": "articles/JsonPath/functions/to_number.html",
          "hash": "4BxrINHfcp4h1vzYlO7qjijlhSdGC/GR89YY9gXptcw="
        }
      },
      "is_incremental": false,
      "version": ""
    },
    {
      "type": "Conceptual",
      "source_relative_path": "articles/JsonPath/functions/tokenize.md",
      "output": {
        ".html": {
          "relative_path": "articles/JsonPath/functions/tokenize.html",
          "hash": "ZhjSUJWKeBJCqVecUIC4xLquBrE+gBFtD68dlDOcc/s="
        }
      },
      "is_incremental": false,
      "version": ""
    },
    {
      "type": "Conceptual",
      "source_relative_path": "articles/JsonPath/grammar/BracketExpression.md",
      "output": {
        ".html": {
          "relative_path": "articles/JsonPath/grammar/BracketExpression.html",
          "hash": "SUaNSoFcHO9hvy2U4sk3HTAo1dhx5Viiuy7A/jtOjE4="
        }
      },
      "is_incremental": false,
      "version": ""
    },
    {
      "type": "Conceptual",
      "source_relative_path": "articles/JsonPath/grammar/FilterExpression.md",
      "output": {
        ".html": {
          "relative_path": "articles/JsonPath/grammar/FilterExpression.html",
          "hash": "QZp1z14nRwbIZQs7WhXP9uloIa9xrDbT91/5wj6z21I="
        }
      },
      "is_incremental": false,
      "version": ""
    },
    {
      "type": "Conceptual",
      "source_relative_path": "articles/JsonPath/grammar/Grammar.md",
      "output": {
        ".html": {
          "relative_path": "articles/JsonPath/grammar/Grammar.html",
          "hash": "fK8VV9VdMGtmNUuhhT9bBZ5NNhR/gkgBviyZVIVdBjw="
        }
      },
      "is_incremental": false,
      "version": ""
    },
    {
      "type": "Conceptual",
      "source_relative_path": "articles/JsonPath/grammar/Identifier.md",
      "output": {
        ".html": {
          "relative_path": "articles/JsonPath/grammar/Identifier.html",
          "hash": "upTW6RGYTgQNz5TziExUOYrmES8a7350Lm81TEu8I38="
        }
      },
      "is_incremental": false,
      "version": ""
    },
    {
      "type": "Resource",
      "source_relative_path": "articles/JsonPath/images/EvaluateSelectorListWithRecursiveDescent.png",
      "output": {
        "resource": {
          "relative_path": "articles/JsonPath/images/EvaluateSelectorListWithRecursiveDescent.png"
        }
      },
      "is_incremental": false,
      "version": ""
    },
    {
      "type": "Resource",
      "source_relative_path": "articles/JsonPath/images/ExecuteSelectorList.png",
      "output": {
        "resource": {
          "relative_path": "articles/JsonPath/images/ExecuteSelectorList.png"
        }
      },
      "is_incremental": false,
      "version": ""
    },
    {
      "type": "Resource",
      "source_relative_path": "articles/JsonPath/images/SelectorList.png",
      "output": {
        "resource": {
          "relative_path": "articles/JsonPath/images/SelectorList.png"
        }
      },
      "is_incremental": false,
      "version": ""
    },
    {
      "type": "Resource",
      "source_relative_path": "articles/JsonPath/images/SelectorListWithRecursiveDescent.png",
      "output": {
        "resource": {
          "relative_path": "articles/JsonPath/images/SelectorListWithRecursiveDescent.png"
        }
      },
      "is_incremental": false,
      "version": ""
    },
    {
      "type": "Conceptual",
      "source_relative_path": "articles/JsonPath/operators/OperatorPrecedence.md",
      "output": {
        ".html": {
          "relative_path": "articles/JsonPath/operators/OperatorPrecedence.html",
          "hash": "woA6/NpAf0UU1nBmtjup9UbP0StW1F8YKRCYDxjuwtA="
        }
      },
      "is_incremental": false,
      "version": ""
    },
    {
      "type": "Conceptual",
      "source_relative_path": "articles/JsonPath/operators/and-expression.md",
      "output": {
        ".html": {
          "relative_path": "articles/JsonPath/operators/and-expression.html",
          "hash": "/eR9GCFRpH+9RHMLF6wbmhxAOrI4GO5eME7Lz2I9qzU="
        }
      },
      "is_incremental": false,
      "version": ""
    },
    {
      "type": "Conceptual",
      "source_relative_path": "articles/JsonPath/operators/equality-expression.md",
      "output": {
        ".html": {
          "relative_path": "articles/JsonPath/operators/equality-expression.html",
          "hash": "Ip8F9D8X5h4q0RHX9qNSIRQrpd6oGKQPrZPUel4dAqA="
        }
      },
      "is_incremental": false,
      "version": ""
    },
    {
      "type": "Conceptual",
      "source_relative_path": "articles/JsonPath/operators/not-expression.md",
      "output": {
        ".html": {
          "relative_path": "articles/JsonPath/operators/not-expression.html",
          "hash": "2kuMfb3cm1FCEtJxfCH+LH25sTDNJA+Lde4VFls08X8="
        }
      },
      "is_incremental": false,
      "version": ""
    },
    {
      "type": "Conceptual",
      "source_relative_path": "articles/JsonPath/operators/or-expression.md",
      "output": {
        ".html": {
          "relative_path": "articles/JsonPath/operators/or-expression.html",
          "hash": "wbUr7m7QWjUU5EChYeVPcSxc1tzuxSTMEIH4TsB1X/E="
        }
      },
      "is_incremental": false,
      "version": ""
    },
    {
      "type": "Conceptual",
      "source_relative_path": "articles/JsonPath/operators/unary-minus-expression.md",
      "output": {
        ".html": {
          "relative_path": "articles/JsonPath/operators/unary-minus-expression.html",
          "hash": "qqBVcP/N6MasC3X4a0JFoG7qCH9zhQBZeBFjSeZO7/U="
        }
      },
      "is_incremental": false,
      "version": ""
    },
    {
      "type": "Conceptual",
      "source_relative_path": "articles/intro.md",
      "output": {
        ".html": {
          "relative_path": "articles/intro.html",
          "hash": "tAiun4x7zPqGSUFZYYdxy+jQcuRetLpVgnEjjciWYXI="
        }
      },
      "is_incremental": false,
      "version": ""
    },
    {
      "type": "Toc",
      "source_relative_path": "articles/toc.yml",
      "output": {
        ".html": {
          "relative_path": "articles/toc.html",
          "hash": "BlPxk5mtl2kgfcZUgkEguqiSAR/EUyUTT4EdebwkQvs="
        }
      },
      "is_incremental": false,
      "version": ""
    },
    {
      "type": "Conceptual",
      "source_relative_path": "index.md",
      "output": {
        ".html": {
          "relative_path": "index.html",
          "hash": "WwiAhN6JeRShGNDOr/X3uuRfh87kS8p/ZZNzwnHEoi0="
        }
      },
      "is_incremental": false,
      "version": ""
    },
    {
      "type": "ManagedReference",
      "source_relative_path": "ref/JsonCons.JmesPath.JmesPathParseException.yml",
      "output": {
        ".html": {
          "relative_path": "ref/JsonCons.JmesPath.JmesPathParseException.html",
          "hash": "y2w2p2ErUx9lWyY0ENEN9PUsZPhW/8eCKpOQaxTBzhw="
        }
      },
      "is_incremental": false,
      "version": ""
    },
    {
      "type": "ManagedReference",
      "source_relative_path": "ref/JsonCons.JmesPath.JsonTransformer.yml",
      "output": {
        ".html": {
          "relative_path": "ref/JsonCons.JmesPath.JsonTransformer.html",
          "hash": "Y+7i12DyvPnZ9G77wLKg6JrwnSd5xEEdflQqC0JdNDk="
        }
      },
      "is_incremental": false,
      "version": ""
    },
    {
      "type": "ManagedReference",
      "source_relative_path": "ref/JsonCons.JmesPath.yml",
      "output": {
        ".html": {
          "relative_path": "ref/JsonCons.JmesPath.html",
          "hash": "EYYsDQ8PcIaNHnOObAL+I/OwTT+dgm5PU4cClsQrJrY="
        }
      },
      "is_incremental": false,
      "version": ""
    },
    {
      "type": "ManagedReference",
      "source_relative_path": "ref/JsonCons.JsonPath.JsonPathParseException.yml",
      "output": {
        ".html": {
          "relative_path": "ref/JsonCons.JsonPath.JsonPathParseException.html",
          "hash": "kOm/go+Fc9kv9YnZi5qa/I1k7tmkVXJ4FyixgUDDslM="
        }
      },
      "is_incremental": false,
      "version": ""
    },
    {
      "type": "ManagedReference",
      "source_relative_path": "ref/JsonCons.JsonPath.JsonSelector.yml",
      "output": {
        ".html": {
          "relative_path": "ref/JsonCons.JsonPath.JsonSelector.html",
          "hash": "6xUw6/IRNOuNXHABCmrA3nts60oCQKXogvvzdlQL5jQ="
        }
      },
      "is_incremental": false,
      "version": ""
    },
    {
      "type": "ManagedReference",
      "source_relative_path": "ref/JsonCons.JsonPath.NodeSortBy.yml",
      "output": {
        ".html": {
          "relative_path": "ref/JsonCons.JsonPath.NodeSortBy.html",
          "hash": "pp/k2kutjWmofmbOyzLLDIxRtLFK3TqYLUxu29e/Vck="
        }
      },
      "is_incremental": false,
      "version": ""
    },
    {
      "type": "ManagedReference",
      "source_relative_path": "ref/JsonCons.JsonPath.NormalizedPath.yml",
      "output": {
        ".html": {
          "relative_path": "ref/JsonCons.JsonPath.NormalizedPath.html",
          "hash": "wU5S8Kga/JRYI1Uwf3wOIgw89ixQijn0E8H/V6Bva1A="
        }
      },
      "is_incremental": false,
      "version": ""
    },
    {
      "type": "ManagedReference",
      "source_relative_path": "ref/JsonCons.JsonPath.NormalizedPathNode.yml",
      "output": {
        ".html": {
          "relative_path": "ref/JsonCons.JsonPath.NormalizedPathNode.html",
          "hash": "HrrSnYqnSMQLMUt0XXcIsd4w9RTXhbUoa6wU4Mei7Gc="
        }
      },
      "is_incremental": false,
      "version": ""
    },
    {
      "type": "ManagedReference",
      "source_relative_path": "ref/JsonCons.JsonPath.NormalizedPathNodeKind.yml",
      "output": {
        ".html": {
          "relative_path": "ref/JsonCons.JsonPath.NormalizedPathNodeKind.html",
          "hash": "itMUr1IDfbOYP2ZQt/HVvpeJ1sPA/d5enlz9evC33Yk="
        }
      },
      "is_incremental": false,
      "version": ""
    },
    {
      "type": "ManagedReference",
<<<<<<< HEAD
=======
      "source_relative_path": "ref/JsonCons.JsonPath.PathExecutionMode.yml",
      "output": {
        ".html": {
          "relative_path": "ref/JsonCons.JsonPath.PathExecutionMode.html",
          "hash": "F1c25cXRkdcUDY+OCpDgkfnz3vkl8D7AjRdyFmdJhkc="
        }
      },
      "is_incremental": false,
      "version": ""
    },
    {
      "type": "ManagedReference",
>>>>>>> 773c68c4
      "source_relative_path": "ref/JsonCons.JsonPath.PathValuePair.yml",
      "output": {
        ".html": {
          "relative_path": "ref/JsonCons.JsonPath.PathValuePair.html",
          "hash": "uf1KI9HW7PlucKP5hR7oeR4PImKwPXmOGGKclLLaPE4="
        }
      },
      "is_incremental": false,
      "version": ""
    },
    {
      "type": "ManagedReference",
      "source_relative_path": "ref/JsonCons.JsonPath.yml",
      "output": {
        ".html": {
          "relative_path": "ref/JsonCons.JsonPath.html",
          "hash": "ZmpZDe/BRla+kb3V3zc9U07mqPpfisIIdGpQGi/5BPU="
        }
      },
      "is_incremental": false,
      "version": ""
    },
    {
      "type": "ManagedReference",
      "source_relative_path": "ref/JsonCons.Utilities.IntegerTokenUnflattening.yml",
      "output": {
        ".html": {
          "relative_path": "ref/JsonCons.Utilities.IntegerTokenUnflattening.html",
          "hash": "ZTHnIH1vz/CJHSL0hfdki+kZQ8zE2IDLR6uKVg8/GMs="
        }
      },
      "is_incremental": false,
      "version": ""
    },
    {
      "type": "ManagedReference",
      "source_relative_path": "ref/JsonCons.Utilities.JsonElementComparer.yml",
      "output": {
        ".html": {
          "relative_path": "ref/JsonCons.Utilities.JsonElementComparer.html",
          "hash": "2EkfBuGjKs5Eb6SGXHlUhberwbpCUkc/yXmfr19Nvlg="
        }
      },
      "is_incremental": false,
      "version": ""
    },
    {
      "type": "ManagedReference",
      "source_relative_path": "ref/JsonCons.Utilities.JsonElementEqualityComparer.yml",
      "output": {
        ".html": {
          "relative_path": "ref/JsonCons.Utilities.JsonElementEqualityComparer.html",
          "hash": "HwdJXnye92XGX/i2Pr5w0YOW0ca/TIwDbJC31M8upVA="
        }
      },
      "is_incremental": false,
      "version": ""
    },
    {
      "type": "ManagedReference",
      "source_relative_path": "ref/JsonCons.Utilities.JsonFlattener.yml",
      "output": {
        ".html": {
          "relative_path": "ref/JsonCons.Utilities.JsonFlattener.html",
          "hash": "lwMqyeA8fqZpDCUEG5RT7f9pWVdEoe7APjZVoENeKYg="
        }
      },
      "is_incremental": false,
      "version": ""
    },
    {
      "type": "ManagedReference",
      "source_relative_path": "ref/JsonCons.Utilities.JsonMergePatch.yml",
      "output": {
        ".html": {
          "relative_path": "ref/JsonCons.Utilities.JsonMergePatch.html",
          "hash": "pcXMMqcoV1qKQsudW+Crrk7X+/ajKnXQyDrcd+coRyk="
        }
      },
      "is_incremental": false,
      "version": ""
    },
    {
      "type": "ManagedReference",
      "source_relative_path": "ref/JsonCons.Utilities.JsonPatch.yml",
      "output": {
        ".html": {
          "relative_path": "ref/JsonCons.Utilities.JsonPatch.html",
          "hash": "DSlPCrCMeJq9D2I39thdp4qXv5xnE2kotifylUAHaAY="
        }
      },
      "is_incremental": false,
      "version": ""
    },
    {
      "type": "ManagedReference",
      "source_relative_path": "ref/JsonCons.Utilities.JsonPatchException.yml",
      "output": {
        ".html": {
          "relative_path": "ref/JsonCons.Utilities.JsonPatchException.html",
          "hash": "6ePdRpSMjEwTUkcA/CB0ifCLzSBEd7n8EFLomgqXoaA="
        }
      },
      "is_incremental": false,
      "version": ""
    },
    {
      "type": "ManagedReference",
      "source_relative_path": "ref/JsonCons.Utilities.JsonPointer.yml",
      "output": {
        ".html": {
          "relative_path": "ref/JsonCons.Utilities.JsonPointer.html",
          "hash": "EyumN/k909zBfyvCCgBLQloqAWECVRcIjA1RHBITvgg="
        }
      },
      "is_incremental": false,
      "version": ""
    },
    {
      "type": "ManagedReference",
      "source_relative_path": "ref/JsonCons.Utilities.yml",
      "output": {
        ".html": {
          "relative_path": "ref/JsonCons.Utilities.html",
          "hash": "jvazj43FNP9a0xJxroknCtUy37OE6mgR+rdZn0Q561M="
        }
      },
      "is_incremental": false,
      "version": ""
    },
    {
      "type": "Conceptual",
      "source_relative_path": "ref/index.md",
      "output": {
        ".html": {
          "relative_path": "ref/index.html",
          "hash": "5lYG6SD0KBHZDzjExZKjzHYjhERyICr6tNGVyd5cv8c="
        }
      },
      "is_incremental": false,
      "version": ""
    },
    {
      "type": "Toc",
      "source_relative_path": "ref/toc.yml",
      "output": {
        ".html": {
          "relative_path": "ref/toc.html",
          "hash": "QHUdEPB0dTTYbvpM3FoqL5YLUyuTL/pwnakRskJ0G5k="
        }
      },
      "is_incremental": false,
      "version": ""
    },
    {
      "type": "Toc",
      "source_relative_path": "toc.yml",
      "output": {
        ".html": {
          "relative_path": "toc.html",
          "hash": "Da4+XJloxs58PARywq5Ze+OJAuzNSK31cOPF+NG1cMw="
        }
      },
      "is_incremental": false,
      "version": ""
    }
  ],
  "incremental_info": [
    {
      "status": {
        "can_incremental": false,
        "details": "Disable incremental build by force rebuild option.",
        "incrementalPhase": "build",
        "total_file_count": 0,
        "skipped_file_count": 0,
        "full_build_reason_code": "ForceRebuild"
      },
      "processors": {
        "ConceptualDocumentProcessor": {
          "can_incremental": false,
          "incrementalPhase": "build",
          "total_file_count": 33,
          "skipped_file_count": 0
        },
        "ManagedReferenceDocumentProcessor": {
          "can_incremental": false,
          "incrementalPhase": "build",
          "total_file_count": 21,
          "skipped_file_count": 0
        },
        "ResourceDocumentProcessor": {
          "can_incremental": false,
          "details": "Processor ResourceDocumentProcessor cannot support incremental build because the processor doesn't implement ISupportIncrementalDocumentProcessor interface.",
          "incrementalPhase": "build",
          "total_file_count": 0,
          "skipped_file_count": 0
        },
        "TocDocumentProcessor": {
          "can_incremental": false,
          "details": "Processor TocDocumentProcessor cannot support incremental build because the processor doesn't implement ISupportIncrementalDocumentProcessor interface.",
          "incrementalPhase": "build",
          "total_file_count": 0,
          "skipped_file_count": 0
        }
      }
    },
    {
      "status": {
        "can_incremental": false,
        "details": "Cannot support incremental post processing, the reason is: it's disabled.",
        "incrementalPhase": "postProcessing",
        "total_file_count": 0,
        "skipped_file_count": 0
      },
      "processors": {}
    }
  ],
  "version_info": {},
  "groups": [
    {
      "xrefmap": "xrefmap.yml"
    }
  ]
}<|MERGE_RESOLUTION|>--- conflicted
+++ resolved
@@ -553,21 +553,7 @@
     },
     {
       "type": "ManagedReference",
-<<<<<<< HEAD
-=======
-      "source_relative_path": "ref/JsonCons.JsonPath.PathExecutionMode.yml",
-      "output": {
-        ".html": {
-          "relative_path": "ref/JsonCons.JsonPath.PathExecutionMode.html",
-          "hash": "F1c25cXRkdcUDY+OCpDgkfnz3vkl8D7AjRdyFmdJhkc="
-        }
-      },
-      "is_incremental": false,
-      "version": ""
-    },
-    {
-      "type": "ManagedReference",
->>>>>>> 773c68c4
+      "is_incremental": true,
       "source_relative_path": "ref/JsonCons.JsonPath.PathValuePair.yml",
       "output": {
         ".html": {
