{
  "homepages": [],
  "source_base_path": "C:/Users/danie/source/repos/Jsoncons.Net/doc_source",
  "xrefmap": "xrefmap.yml",
  "files": [
    {
      "type": "Conceptual",
      "source_relative_path": "articles/JsonPath/JsonConsJsonPath.md",
      "output": {
        ".html": {
          "relative_path": "articles/JsonPath/JsonConsJsonPath.html",
          "hash": "r+rJi/HEdAoDUnDMJbW6qQ9DeV9Q5pXizhnHTAEKJnI="
        }
      },
      "is_incremental": true,
      "version": ""
    },
    {
      "type": "Conceptual",
      "source_relative_path": "articles/JsonPath/Operands.md",
      "output": {
        ".html": {
<<<<<<< HEAD
          "relative_path": "articles/JsonPath/JsonConsJsonPath.html",
          "hash": "iTUp9u9rVIvDIrzpffP24odfpldsa76sZ8N35wRcTWw="
=======
          "relative_path": "articles/JsonPath/Operands.html",
          "hash": "Ss+KNoaBH2e2Pq3xjSUD5AKQjJ6ql0uFjnSohq76/7U="
>>>>>>> 8c7e281e
        }
      },
      "is_incremental": true,
      "version": ""
    },
    {
      "type": "Conceptual",
      "source_relative_path": "articles/JsonPath/Selectors.md",
      "output": {
        ".html": {
          "relative_path": "articles/JsonPath/Selectors.html",
<<<<<<< HEAD
          "hash": "0Au+KQBgs+LJb8BqdvSQKUZQ3N7MDF1QRDJBo43DStE="
=======
          "hash": "BYPHJbrfg3FQMaVf2vI/lnTqv8MEnL8CBTpYm3PwhzU="
>>>>>>> 8c7e281e
        }
      },
      "is_incremental": true,
      "version": ""
    },
    {
      "type": "Conceptual",
      "source_relative_path": "articles/JsonPath/Specification.md",
      "output": {
        ".html": {
          "relative_path": "articles/JsonPath/Specification.html",
<<<<<<< HEAD
          "hash": "4Z5jakudXUTfmGLxeeKKp/7GmX/bBPZSpNGSyLtrvzU="
=======
          "hash": "YCBCwWmEx/VvCnBHTvLol2xX6g6ze9juRffSDndmM0U="
>>>>>>> 8c7e281e
        }
      },
      "is_incremental": true,
      "version": ""
    },
    {
      "type": "Conceptual",
      "source_relative_path": "articles/JsonPath/TrueAndFalseValues.md",
      "output": {
        ".html": {
          "relative_path": "articles/JsonPath/TrueAndFalseValues.html",
          "hash": "SjAR5+hGYg5QWwjh1DSewUATyxOHzMhzAvM0mLxx5SU="
        }
      },
      "is_incremental": true,
      "version": ""
    },
    {
      "type": "Conceptual",
      "source_relative_path": "articles/JsonPath/functions/abs.md",
      "output": {
        ".html": {
          "relative_path": "articles/JsonPath/functions/abs.html",
          "hash": "3MuaDHY7XlQ0C21MgxOcZyvW62y7AYXqW1OwAe83R1k="
        }
      },
      "is_incremental": true,
      "version": ""
    },
    {
      "type": "Conceptual",
      "source_relative_path": "articles/JsonPath/functions/avg.md",
      "output": {
        ".html": {
          "relative_path": "articles/JsonPath/functions/avg.html",
          "hash": "UaT8iHC/1EsPDF+1tVf80tOdlegMDuF/1MDs8dVRth4="
        }
      },
      "is_incremental": true,
      "version": ""
    },
    {
      "type": "Conceptual",
      "source_relative_path": "articles/JsonPath/functions/ceil.md",
      "output": {
        ".html": {
          "relative_path": "articles/JsonPath/functions/ceil.html",
          "hash": "C8QseD4wp6zMYm6H2q7jx4MK6Gq0T8ML4CrHWt/CzL0="
        }
      },
      "is_incremental": true,
      "version": ""
    },
    {
      "type": "Conceptual",
      "source_relative_path": "articles/JsonPath/functions/contains.md",
      "output": {
        ".html": {
          "relative_path": "articles/JsonPath/functions/contains.html",
          "hash": "0NRPgisLUotEmzPETKNRNNSqL72GvSQgwaovKqQiRHY="
        }
      },
      "is_incremental": true,
      "version": ""
    },
    {
      "type": "Conceptual",
      "source_relative_path": "articles/JsonPath/functions/ends_with.md",
      "output": {
        ".html": {
          "relative_path": "articles/JsonPath/functions/ends_with.html",
          "hash": "fyqNRb6SSEwJF2QlPQMasJk4h7XG3EkDNmzLgXhD8/Y="
        }
      },
      "is_incremental": true,
      "version": ""
    },
    {
      "type": "Conceptual",
      "source_relative_path": "articles/JsonPath/functions/floor.md",
      "output": {
        ".html": {
          "relative_path": "articles/JsonPath/functions/floor.html",
          "hash": "DTfLI4zO4dDlpTPEzO8reiCCtW6/YbXrDoaPGkkLrw8="
        }
      },
      "is_incremental": true,
      "version": ""
    },
    {
      "type": "Conceptual",
      "source_relative_path": "articles/JsonPath/functions/keys.md",
      "output": {
        ".html": {
          "relative_path": "articles/JsonPath/functions/keys.html",
          "hash": "CrmJ5QsdubOAoAncQ5bOK6k80MGJbMBy/HSfcEP5Nuk="
        }
      },
      "is_incremental": true,
      "version": ""
    },
    {
      "type": "Conceptual",
      "source_relative_path": "articles/JsonPath/functions/length.md",
      "output": {
        ".html": {
          "relative_path": "articles/JsonPath/functions/length.html",
          "hash": "g4vT6Y0DUp0yFkAzSC5uEEJq88WlW74cPAdwSLzxVbU="
        }
      },
      "is_incremental": true,
      "version": ""
    },
    {
      "type": "Conceptual",
      "source_relative_path": "articles/JsonPath/functions/max.md",
      "output": {
        ".html": {
          "relative_path": "articles/JsonPath/functions/max.html",
          "hash": "JQQfF73QnzAoVSqIhzjHNYJQTFKbq/3HQlZwi6s8Xdo="
        }
      },
      "is_incremental": true,
      "version": ""
    },
    {
      "type": "Conceptual",
      "source_relative_path": "articles/JsonPath/functions/min.md",
      "output": {
        ".html": {
          "relative_path": "articles/JsonPath/functions/min.html",
          "hash": "cKRO0H1E0H3wg8Vyc+TMefnpeNhuEBxryWAi4w5KhGI="
        }
      },
      "is_incremental": true,
      "version": ""
    },
    {
      "type": "Conceptual",
      "source_relative_path": "articles/JsonPath/functions/prod.md",
      "output": {
        ".html": {
          "relative_path": "articles/JsonPath/functions/prod.html",
          "hash": "P3pax4guvihe4MfEqm6jRVxHJihnulg0pPFIaW0DEbw="
        }
      },
      "is_incremental": true,
      "version": ""
    },
    {
      "type": "Conceptual",
      "source_relative_path": "articles/JsonPath/functions/starts_with.md",
      "output": {
        ".html": {
          "relative_path": "articles/JsonPath/functions/starts_with.html",
          "hash": "vX0Ju1TSRKFwYdtrT+1m4d7eQ7jKobRnuBAgIPi11yQ="
        }
      },
      "is_incremental": true,
      "version": ""
    },
    {
      "type": "Conceptual",
      "source_relative_path": "articles/JsonPath/functions/sum.md",
      "output": {
        ".html": {
          "relative_path": "articles/JsonPath/functions/sum.html",
          "hash": "QsrIviEzdsJsQae69nLlE9nGiessuqIMJ8bs/lCDDuY="
        }
      },
      "is_incremental": true,
      "version": ""
    },
    {
      "type": "Conceptual",
      "source_relative_path": "articles/JsonPath/functions/to_number.md",
      "output": {
        ".html": {
          "relative_path": "articles/JsonPath/functions/to_number.html",
          "hash": "4BxrINHfcp4h1vzYlO7qjijlhSdGC/GR89YY9gXptcw="
        }
      },
      "is_incremental": true,
      "version": ""
    },
    {
      "type": "Conceptual",
      "source_relative_path": "articles/JsonPath/functions/tokenize.md",
      "output": {
        ".html": {
          "relative_path": "articles/JsonPath/functions/tokenize.html",
          "hash": "ZhjSUJWKeBJCqVecUIC4xLquBrE+gBFtD68dlDOcc/s="
        }
      },
      "is_incremental": true,
      "version": ""
    },
    {
      "type": "Conceptual",
      "source_relative_path": "articles/JsonPath/grammar/BracketExpression.md",
      "output": {
        ".html": {
          "relative_path": "articles/JsonPath/grammar/BracketExpression.html",
          "hash": "SUaNSoFcHO9hvy2U4sk3HTAo1dhx5Viiuy7A/jtOjE4="
        }
      },
      "is_incremental": true,
      "version": ""
    },
    {
      "type": "Conceptual",
      "source_relative_path": "articles/JsonPath/grammar/FilterExpression.md",
      "output": {
        ".html": {
          "relative_path": "articles/JsonPath/grammar/FilterExpression.html",
          "hash": "QZp1z14nRwbIZQs7WhXP9uloIa9xrDbT91/5wj6z21I="
        }
      },
      "is_incremental": true,
      "version": ""
    },
    {
      "type": "Conceptual",
      "source_relative_path": "articles/JsonPath/grammar/Grammar.md",
      "output": {
        ".html": {
          "relative_path": "articles/JsonPath/grammar/Grammar.html",
          "hash": "fK8VV9VdMGtmNUuhhT9bBZ5NNhR/gkgBviyZVIVdBjw="
        }
      },
      "is_incremental": true,
      "version": ""
    },
    {
      "type": "Conceptual",
      "source_relative_path": "articles/JsonPath/grammar/Identifier.md",
      "output": {
        ".html": {
          "relative_path": "articles/JsonPath/grammar/Identifier.html",
          "hash": "upTW6RGYTgQNz5TziExUOYrmES8a7350Lm81TEu8I38="
        }
      },
      "is_incremental": true,
      "version": ""
    },
    {
      "type": "Resource",
      "source_relative_path": "articles/JsonPath/images/EvaluateSelectorListWithRecursiveDescent.png",
      "output": {
        "resource": {
          "relative_path": "articles/JsonPath/images/EvaluateSelectorListWithRecursiveDescent.png"
        }
      },
      "is_incremental": false,
      "version": ""
    },
    {
      "type": "Resource",
      "source_relative_path": "articles/JsonPath/images/ExecuteSelectorList.png",
      "output": {
        "resource": {
          "relative_path": "articles/JsonPath/images/ExecuteSelectorList.png"
        }
      },
      "is_incremental": false,
      "version": ""
    },
    {
      "type": "Resource",
      "source_relative_path": "articles/JsonPath/images/SelectorList.png",
      "output": {
        "resource": {
          "relative_path": "articles/JsonPath/images/SelectorList.png"
        }
      },
      "is_incremental": false,
      "version": ""
    },
    {
      "type": "Resource",
      "source_relative_path": "articles/JsonPath/images/SelectorListWithRecursiveDescent.png",
      "output": {
        "resource": {
          "relative_path": "articles/JsonPath/images/SelectorListWithRecursiveDescent.png"
        }
      },
      "is_incremental": false,
      "version": ""
    },
    {
      "type": "Conceptual",
      "source_relative_path": "articles/JsonPath/operators/OperatorPrecedence.md",
      "output": {
        ".html": {
          "relative_path": "articles/JsonPath/operators/OperatorPrecedence.html",
          "hash": "woA6/NpAf0UU1nBmtjup9UbP0StW1F8YKRCYDxjuwtA="
        }
      },
      "is_incremental": true,
      "version": ""
    },
    {
      "type": "Conceptual",
      "source_relative_path": "articles/JsonPath/operators/and-expression.md",
      "output": {
        ".html": {
          "relative_path": "articles/JsonPath/operators/and-expression.html",
          "hash": "/eR9GCFRpH+9RHMLF6wbmhxAOrI4GO5eME7Lz2I9qzU="
        }
      },
      "is_incremental": true,
      "version": ""
    },
    {
      "type": "Conceptual",
      "source_relative_path": "articles/JsonPath/operators/equality-expression.md",
      "output": {
        ".html": {
          "relative_path": "articles/JsonPath/operators/equality-expression.html",
          "hash": "Ip8F9D8X5h4q0RHX9qNSIRQrpd6oGKQPrZPUel4dAqA="
        }
      },
      "is_incremental": true,
      "version": ""
    },
    {
      "type": "Conceptual",
      "source_relative_path": "articles/JsonPath/operators/not-expression.md",
      "output": {
        ".html": {
          "relative_path": "articles/JsonPath/operators/not-expression.html",
          "hash": "2kuMfb3cm1FCEtJxfCH+LH25sTDNJA+Lde4VFls08X8="
        }
      },
      "is_incremental": true,
      "version": ""
    },
    {
      "type": "Conceptual",
      "source_relative_path": "articles/JsonPath/operators/or-expression.md",
      "output": {
        ".html": {
          "relative_path": "articles/JsonPath/operators/or-expression.html",
          "hash": "wbUr7m7QWjUU5EChYeVPcSxc1tzuxSTMEIH4TsB1X/E="
        }
      },
      "is_incremental": true,
      "version": ""
    },
    {
      "type": "Conceptual",
      "source_relative_path": "articles/JsonPath/operators/unary-minus-expression.md",
      "output": {
        ".html": {
          "relative_path": "articles/JsonPath/operators/unary-minus-expression.html",
          "hash": "qqBVcP/N6MasC3X4a0JFoG7qCH9zhQBZeBFjSeZO7/U="
        }
      },
      "is_incremental": true,
      "version": ""
    },
    {
      "type": "Conceptual",
      "source_relative_path": "articles/intro.md",
      "output": {
        ".html": {
          "relative_path": "articles/intro.html",
          "hash": "tAiun4x7zPqGSUFZYYdxy+jQcuRetLpVgnEjjciWYXI="
        }
      },
      "is_incremental": true,
      "version": ""
    },
    {
      "type": "Toc",
      "source_relative_path": "articles/toc.yml",
      "output": {
        ".html": {
          "relative_path": "articles/toc.html",
          "hash": "BlPxk5mtl2kgfcZUgkEguqiSAR/EUyUTT4EdebwkQvs="
        }
      },
      "is_incremental": false,
      "version": ""
    },
    {
      "type": "Conceptual",
      "source_relative_path": "index.md",
      "output": {
        ".html": {
          "relative_path": "index.html",
          "hash": "WwiAhN6JeRShGNDOr/X3uuRfh87kS8p/ZZNzwnHEoi0="
        }
      },
      "is_incremental": true,
      "version": ""
    },
    {
      "type": "ManagedReference",
<<<<<<< HEAD
      "source_relative_path": "ref/JsonCons.JsonPath.JsonPathExecutionMode.yml",
      "output": {
        ".html": {
          "relative_path": "ref/JsonCons.JsonPath.JsonPathExecutionMode.html",
          "hash": "kXD5fTcIAltlrxYFAheZ/C+kEZAL0iL2+oCq2uP4loo="
=======
      "source_relative_path": "ref/JsonCons.JmesPath.JmesPathParseException.yml",
      "output": {
        ".html": {
          "relative_path": "ref/JsonCons.JmesPath.JmesPathParseException.html",
          "hash": "y2w2p2ErUx9lWyY0ENEN9PUsZPhW/8eCKpOQaxTBzhw="
>>>>>>> 8c7e281e
        }
      },
      "is_incremental": true,
      "version": ""
    },
    {
      "type": "ManagedReference",
<<<<<<< HEAD
      "source_relative_path": "ref/JsonCons.JsonPath.JsonPathOptions.yml",
      "output": {
        ".html": {
          "relative_path": "ref/JsonCons.JsonPath.JsonPathOptions.html",
          "hash": "krMmu5Uta5f6iHSwI9lvxIPtKlJ4eWgr27Xgi76uQF8="
=======
      "source_relative_path": "ref/JsonCons.JmesPath.JsonTransformer.yml",
      "output": {
        ".html": {
          "relative_path": "ref/JsonCons.JmesPath.JsonTransformer.html",
          "hash": "Y+7i12DyvPnZ9G77wLKg6JrwnSd5xEEdflQqC0JdNDk="
        }
      },
      "is_incremental": true,
      "version": ""
    },
    {
      "type": "ManagedReference",
      "source_relative_path": "ref/JsonCons.JmesPath.yml",
      "output": {
        ".html": {
          "relative_path": "ref/JsonCons.JmesPath.html",
          "hash": "EYYsDQ8PcIaNHnOObAL+I/OwTT+dgm5PU4cClsQrJrY="
>>>>>>> 8c7e281e
        }
      },
      "is_incremental": true,
      "version": ""
    },
    {
      "type": "ManagedReference",
      "source_relative_path": "ref/JsonCons.JsonPath.JsonPathParseException.yml",
      "output": {
        ".html": {
          "relative_path": "ref/JsonCons.JsonPath.JsonPathParseException.html",
          "hash": "kOm/go+Fc9kv9YnZi5qa/I1k7tmkVXJ4FyixgUDDslM="
        }
      },
      "is_incremental": true,
      "version": ""
    },
    {
      "type": "ManagedReference",
      "source_relative_path": "ref/JsonCons.JsonPath.JsonSelector.yml",
      "output": {
        ".html": {
          "relative_path": "ref/JsonCons.JsonPath.JsonSelector.html",
<<<<<<< HEAD
          "hash": "PeT7zAuwrYyQ5Y9Px9WUctddRaCq+6wPAWNNazTgI1c="
=======
          "hash": "6xUw6/IRNOuNXHABCmrA3nts60oCQKXogvvzdlQL5jQ="
>>>>>>> 8c7e281e
        }
      },
      "is_incremental": true,
      "version": ""
    },
    {
      "type": "ManagedReference",
      "source_relative_path": "ref/JsonCons.JsonPath.NodeSortBy.yml",
      "output": {
        ".html": {
          "relative_path": "ref/JsonCons.JsonPath.NodeSortBy.html",
          "hash": "pp/k2kutjWmofmbOyzLLDIxRtLFK3TqYLUxu29e/Vck="
        }
      },
      "is_incremental": true,
      "version": ""
    },
    {
      "type": "ManagedReference",
      "source_relative_path": "ref/JsonCons.JsonPath.NormalizedPath.yml",
      "output": {
        ".html": {
          "relative_path": "ref/JsonCons.JsonPath.NormalizedPath.html",
          "hash": "wU5S8Kga/JRYI1Uwf3wOIgw89ixQijn0E8H/V6Bva1A="
        }
      },
      "is_incremental": true,
      "version": ""
    },
    {
      "type": "ManagedReference",
      "source_relative_path": "ref/JsonCons.JsonPath.NormalizedPathNode.yml",
      "output": {
        ".html": {
          "relative_path": "ref/JsonCons.JsonPath.NormalizedPathNode.html",
          "hash": "HrrSnYqnSMQLMUt0XXcIsd4w9RTXhbUoa6wU4Mei7Gc="
        }
      },
      "is_incremental": true,
      "version": ""
    },
    {
      "type": "ManagedReference",
      "source_relative_path": "ref/JsonCons.JsonPath.NormalizedPathNodeKind.yml",
      "output": {
        ".html": {
          "relative_path": "ref/JsonCons.JsonPath.NormalizedPathNodeKind.html",
          "hash": "itMUr1IDfbOYP2ZQt/HVvpeJ1sPA/d5enlz9evC33Yk="
        }
      },
      "is_incremental": true,
      "version": ""
    },
    {
      "type": "ManagedReference",
      "source_relative_path": "ref/JsonCons.JsonPath.PathValuePair.yml",
      "output": {
        ".html": {
          "relative_path": "ref/JsonCons.JsonPath.PathValuePair.html",
          "hash": "uf1KI9HW7PlucKP5hR7oeR4PImKwPXmOGGKclLLaPE4="
        }
      },
      "is_incremental": true,
      "version": ""
    },
    {
      "type": "ManagedReference",
      "source_relative_path": "ref/JsonCons.JsonPath.yml",
      "output": {
        ".html": {
          "relative_path": "ref/JsonCons.JsonPath.html",
          "hash": "ZmpZDe/BRla+kb3V3zc9U07mqPpfisIIdGpQGi/5BPU="
        }
      },
      "is_incremental": true,
      "version": ""
    },
    {
      "type": "ManagedReference",
      "source_relative_path": "ref/JsonCons.Utilities.IntegerTokenUnflattening.yml",
      "output": {
        ".html": {
          "relative_path": "ref/JsonCons.Utilities.IntegerTokenUnflattening.html",
          "hash": "ZTHnIH1vz/CJHSL0hfdki+kZQ8zE2IDLR6uKVg8/GMs="
        }
      },
      "is_incremental": true,
      "version": ""
    },
    {
      "type": "ManagedReference",
      "source_relative_path": "ref/JsonCons.Utilities.JsonElementComparer.yml",
      "output": {
        ".html": {
          "relative_path": "ref/JsonCons.Utilities.JsonElementComparer.html",
          "hash": "2EkfBuGjKs5Eb6SGXHlUhberwbpCUkc/yXmfr19Nvlg="
        }
      },
      "is_incremental": true,
      "version": ""
    },
    {
      "type": "ManagedReference",
      "source_relative_path": "ref/JsonCons.Utilities.JsonElementEqualityComparer.yml",
      "output": {
        ".html": {
          "relative_path": "ref/JsonCons.Utilities.JsonElementEqualityComparer.html",
          "hash": "HwdJXnye92XGX/i2Pr5w0YOW0ca/TIwDbJC31M8upVA="
        }
      },
      "is_incremental": true,
      "version": ""
    },
    {
      "type": "ManagedReference",
      "source_relative_path": "ref/JsonCons.Utilities.JsonFlattener.yml",
      "output": {
        ".html": {
          "relative_path": "ref/JsonCons.Utilities.JsonFlattener.html",
          "hash": "lwMqyeA8fqZpDCUEG5RT7f9pWVdEoe7APjZVoENeKYg="
        }
      },
      "is_incremental": true,
      "version": ""
    },
    {
      "type": "ManagedReference",
      "source_relative_path": "ref/JsonCons.Utilities.JsonMergePatch.yml",
      "output": {
        ".html": {
          "relative_path": "ref/JsonCons.Utilities.JsonMergePatch.html",
          "hash": "pcXMMqcoV1qKQsudW+Crrk7X+/ajKnXQyDrcd+coRyk="
        }
      },
      "is_incremental": true,
      "version": ""
    },
    {
      "type": "ManagedReference",
      "source_relative_path": "ref/JsonCons.Utilities.JsonPatch.yml",
      "output": {
        ".html": {
          "relative_path": "ref/JsonCons.Utilities.JsonPatch.html",
          "hash": "DSlPCrCMeJq9D2I39thdp4qXv5xnE2kotifylUAHaAY="
        }
      },
      "is_incremental": true,
      "version": ""
    },
    {
      "type": "ManagedReference",
      "source_relative_path": "ref/JsonCons.Utilities.JsonPatchException.yml",
      "output": {
        ".html": {
          "relative_path": "ref/JsonCons.Utilities.JsonPatchException.html",
          "hash": "6ePdRpSMjEwTUkcA/CB0ifCLzSBEd7n8EFLomgqXoaA="
        }
      },
      "is_incremental": true,
      "version": ""
    },
    {
      "type": "ManagedReference",
      "source_relative_path": "ref/JsonCons.Utilities.JsonPointer.yml",
      "output": {
        ".html": {
          "relative_path": "ref/JsonCons.Utilities.JsonPointer.html",
          "hash": "NNSeBtpITPsBnBRCHnL/B/J9nVHy4Oe2YR6Nq6jFKY8="
        }
      },
      "is_incremental": true,
      "version": ""
    },
    {
      "type": "ManagedReference",
      "source_relative_path": "ref/JsonCons.Utilities.yml",
      "output": {
        ".html": {
          "relative_path": "ref/JsonCons.Utilities.html",
          "hash": "jvazj43FNP9a0xJxroknCtUy37OE6mgR+rdZn0Q561M="
        }
      },
      "is_incremental": true,
      "version": ""
    },
    {
      "type": "Conceptual",
      "source_relative_path": "ref/index.md",
      "output": {
        ".html": {
          "relative_path": "ref/index.html",
          "hash": "5lYG6SD0KBHZDzjExZKjzHYjhERyICr6tNGVyd5cv8c="
        }
      },
      "is_incremental": true,
      "version": ""
    },
    {
      "type": "Toc",
      "source_relative_path": "ref/toc.yml",
      "output": {
        ".html": {
          "relative_path": "ref/toc.html",
<<<<<<< HEAD
          "hash": "1xUYd8f14cM3B3+Dq7YmEUu4xPRCxmGT8eb4zh/rH/0="
=======
          "hash": "QHUdEPB0dTTYbvpM3FoqL5YLUyuTL/pwnakRskJ0G5k="
>>>>>>> 8c7e281e
        }
      },
      "is_incremental": false,
      "version": ""
    },
    {
      "type": "Toc",
      "source_relative_path": "toc.yml",
      "output": {
        ".html": {
          "relative_path": "toc.html",
          "hash": "Da4+XJloxs58PARywq5Ze+OJAuzNSK31cOPF+NG1cMw="
        }
      },
      "is_incremental": false,
      "version": ""
    }
  ],
  "incremental_info": [
    {
      "status": {
        "can_incremental": true,
        "incrementalPhase": "build",
        "total_file_count": 0,
        "skipped_file_count": 0
      },
      "processors": {
        "ConceptualDocumentProcessor": {
          "can_incremental": true,
          "incrementalPhase": "build",
<<<<<<< HEAD
          "total_file_count": 29,
          "skipped_file_count": 29
=======
          "total_file_count": 33,
          "skipped_file_count": 33
>>>>>>> 8c7e281e
        },
        "ManagedReferenceDocumentProcessor": {
          "can_incremental": true,
          "incrementalPhase": "build",
<<<<<<< HEAD
          "total_file_count": 19,
          "skipped_file_count": 19
=======
          "total_file_count": 21,
          "skipped_file_count": 21
>>>>>>> 8c7e281e
        },
        "ResourceDocumentProcessor": {
          "can_incremental": false,
          "details": "Processor ResourceDocumentProcessor cannot support incremental build because the processor doesn't implement ISupportIncrementalDocumentProcessor interface.",
          "incrementalPhase": "build",
          "total_file_count": 0,
          "skipped_file_count": 0
        },
        "TocDocumentProcessor": {
          "can_incremental": false,
          "details": "Processor TocDocumentProcessor cannot support incremental build because the processor doesn't implement ISupportIncrementalDocumentProcessor interface.",
          "incrementalPhase": "build",
          "total_file_count": 0,
          "skipped_file_count": 0
        }
      }
    },
    {
      "status": {
        "can_incremental": true,
        "details": "Can support incremental post processing.",
        "incrementalPhase": "postProcessing",
        "total_file_count": 0,
        "skipped_file_count": 0
      },
      "processors": {}
    }
  ],
  "version_info": {},
  "groups": [
    {
      "xrefmap": "xrefmap.yml"
    }
  ]
}<|MERGE_RESOLUTION|>--- conflicted
+++ resolved
@@ -20,13 +20,8 @@
       "source_relative_path": "articles/JsonPath/Operands.md",
       "output": {
         ".html": {
-<<<<<<< HEAD
-          "relative_path": "articles/JsonPath/JsonConsJsonPath.html",
-          "hash": "iTUp9u9rVIvDIrzpffP24odfpldsa76sZ8N35wRcTWw="
-=======
           "relative_path": "articles/JsonPath/Operands.html",
           "hash": "Ss+KNoaBH2e2Pq3xjSUD5AKQjJ6ql0uFjnSohq76/7U="
->>>>>>> 8c7e281e
         }
       },
       "is_incremental": true,
@@ -38,11 +33,7 @@
       "output": {
         ".html": {
           "relative_path": "articles/JsonPath/Selectors.html",
-<<<<<<< HEAD
-          "hash": "0Au+KQBgs+LJb8BqdvSQKUZQ3N7MDF1QRDJBo43DStE="
-=======
           "hash": "BYPHJbrfg3FQMaVf2vI/lnTqv8MEnL8CBTpYm3PwhzU="
->>>>>>> 8c7e281e
         }
       },
       "is_incremental": true,
@@ -54,11 +45,7 @@
       "output": {
         ".html": {
           "relative_path": "articles/JsonPath/Specification.html",
-<<<<<<< HEAD
-          "hash": "4Z5jakudXUTfmGLxeeKKp/7GmX/bBPZSpNGSyLtrvzU="
-=======
           "hash": "YCBCwWmEx/VvCnBHTvLol2xX6g6ze9juRffSDndmM0U="
->>>>>>> 8c7e281e
         }
       },
       "is_incremental": true,
@@ -458,33 +445,18 @@
     },
     {
       "type": "ManagedReference",
-<<<<<<< HEAD
-      "source_relative_path": "ref/JsonCons.JsonPath.JsonPathExecutionMode.yml",
-      "output": {
-        ".html": {
-          "relative_path": "ref/JsonCons.JsonPath.JsonPathExecutionMode.html",
-          "hash": "kXD5fTcIAltlrxYFAheZ/C+kEZAL0iL2+oCq2uP4loo="
-=======
       "source_relative_path": "ref/JsonCons.JmesPath.JmesPathParseException.yml",
       "output": {
         ".html": {
           "relative_path": "ref/JsonCons.JmesPath.JmesPathParseException.html",
           "hash": "y2w2p2ErUx9lWyY0ENEN9PUsZPhW/8eCKpOQaxTBzhw="
->>>>>>> 8c7e281e
-        }
-      },
-      "is_incremental": true,
-      "version": ""
-    },
-    {
-      "type": "ManagedReference",
-<<<<<<< HEAD
-      "source_relative_path": "ref/JsonCons.JsonPath.JsonPathOptions.yml",
-      "output": {
-        ".html": {
-          "relative_path": "ref/JsonCons.JsonPath.JsonPathOptions.html",
-          "hash": "krMmu5Uta5f6iHSwI9lvxIPtKlJ4eWgr27Xgi76uQF8="
-=======
+        }
+      },
+      "is_incremental": true,
+      "version": ""
+    },
+    {
+      "type": "ManagedReference",
       "source_relative_path": "ref/JsonCons.JmesPath.JsonTransformer.yml",
       "output": {
         ".html": {
@@ -502,7 +474,6 @@
         ".html": {
           "relative_path": "ref/JsonCons.JmesPath.html",
           "hash": "EYYsDQ8PcIaNHnOObAL+I/OwTT+dgm5PU4cClsQrJrY="
->>>>>>> 8c7e281e
         }
       },
       "is_incremental": true,
@@ -526,11 +497,7 @@
       "output": {
         ".html": {
           "relative_path": "ref/JsonCons.JsonPath.JsonSelector.html",
-<<<<<<< HEAD
-          "hash": "PeT7zAuwrYyQ5Y9Px9WUctddRaCq+6wPAWNNazTgI1c="
-=======
           "hash": "6xUw6/IRNOuNXHABCmrA3nts60oCQKXogvvzdlQL5jQ="
->>>>>>> 8c7e281e
         }
       },
       "is_incremental": true,
@@ -734,11 +701,7 @@
       "output": {
         ".html": {
           "relative_path": "ref/toc.html",
-<<<<<<< HEAD
-          "hash": "1xUYd8f14cM3B3+Dq7YmEUu4xPRCxmGT8eb4zh/rH/0="
-=======
           "hash": "QHUdEPB0dTTYbvpM3FoqL5YLUyuTL/pwnakRskJ0G5k="
->>>>>>> 8c7e281e
         }
       },
       "is_incremental": false,
@@ -769,24 +732,14 @@
         "ConceptualDocumentProcessor": {
           "can_incremental": true,
           "incrementalPhase": "build",
-<<<<<<< HEAD
-          "total_file_count": 29,
-          "skipped_file_count": 29
-=======
           "total_file_count": 33,
           "skipped_file_count": 33
->>>>>>> 8c7e281e
         },
         "ManagedReferenceDocumentProcessor": {
           "can_incremental": true,
           "incrementalPhase": "build",
-<<<<<<< HEAD
-          "total_file_count": 19,
-          "skipped_file_count": 19
-=======
           "total_file_count": 21,
           "skipped_file_count": 21
->>>>>>> 8c7e281e
         },
         "ResourceDocumentProcessor": {
           "can_incremental": false,
